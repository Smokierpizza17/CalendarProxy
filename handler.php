<?php

namespace CalProxy;

use ICal\Event;

class handler {

    /**
     * Parse the event and do the replacement and optimizations
     * @param $e Event a single ical event that should be cleaned up
     */
    public static function cleanEvent(Event &$e) {
        $event = new \Eluceo\iCal\Component\Event();

        //Strip added slashes by the parser
        $summary = stripcslashes($e->summary);
        $description = stripcslashes($e->description);
        $location = stripcslashes($e->location);

        //Remember the old title in the description
        $event->setDescription($summary . "\n" . $description);
        $event->setLocation($location);

        //Remove the TAG and anything after e.g.: (IN0001) or [MA0001]
        $summary = preg_replace('/([\(\[](?:(?:IN|MA|WI)\d+,?\s?)+[\)\]]).+/', '', $summary);

        //Some common replacements: yes its a long list
        $searchReplace = [];
        $searchReplace['Tutorübungen'] = 'TÜ';
        $searchReplace['Grundlagen'] = 'G';
        $searchReplace['Datenbanken'] = 'DB';
        $searchReplace['Zentralübungen'] = 'ZÜ';
        $searchReplace['Zentralübung'] = 'ZÜ';
        $searchReplace['Vertiefungsübungen'] = 'VÜ';
        $searchReplace['Übungen'] = 'Ü';
        $searchReplace['Übung'] = 'Ü';
        $searchReplace['Exercises'] = 'EX';
        $searchReplace['Planen und Entscheiden in betrieblichen Informationssystemen - Wirtschaftsinformatik 4'] = 'PLEBIS';
        $searchReplace['Planen und Entscheiden in betrieblichen Informationssystemen'] = 'PLEBIS';
        $searchReplace['Statistics for Business Administration (with Introduction to  R)'] = 'Stats';
        $searchReplace['Kostenrechnung für Wirtschaftsinformatik und Nebenfach'] = 'KR';
        $searchReplace['Kostenrechnung'] = 'KR';
        $searchReplace['Mathematische Behandlung der Natur- und Wirtschaftswissenschaften (Mathematik 1)'] = 'MBNW';
        $searchReplace['Einführung in die Wirtschaftsinformatik'] = 'WINFO';
        $searchReplace['Betriebssysteme und Systemsoftware'] = 'BS';
        $searchReplace['Einführung in die Informatik '] = 'INFO';
        $searchReplace['Praktikum: Grundlagen der Programmierung'] = 'PGP';
        $searchReplace['Einführung in die Rechnerarchitektur'] = 'ERA';
        $searchReplace['Einführung in die Softwaretechnik'] = 'EIST';
        $searchReplace['Algorithmen und Datenstrukturen'] = 'AD';
        $searchReplace['Rechnernetze und Verteilte Systeme'] = 'RNVS';
        $searchReplace['Einführung in die Theoretische Informatik'] = 'THEO';
        $searchReplace['Diskrete Strukturen'] = 'DS';
        $searchReplace['Diskrete Wahrscheinlichkeitstheorie'] = 'DWT';
        $searchReplace['Numerisches Programmieren'] = 'NumProg';
        $searchReplace['Lineare Algebra für Informatik'] = 'LinAlg';
        $searchReplace['Analysis für Informatik'] = 'Analysis';
        $searchReplace[' der Künstlichen Intelligenz'] = 'KI';
        $searchReplace['Advanced Topics of Software Engineering'] = 'ASE';
        $searchReplace['Praktikum - iPraktikum, iOS Praktikum'] = 'iPraktikum';

        //Do the replacement
        $summary = strtr($summary, $searchReplace);

        //Remove some stuff which is not really needed
        $summary = str_replace(['Standardgruppe', 'PR, ', 'VO, ', 'FA, ', 'VI, ', 'TT, ', 'UE, '], '', $summary);

        //Try to make sense out of the location
        if (!empty($location)) {
<<<<<<< HEAD
            preg_match('/^(.*?,)/', $location, $matches);
            if (preg_match('/56\d{2}\.((EG)|\d{2})\.\d+/', $location)===1) {
                // Informatik
                self::switchLocation($event, $location, $matches[1].' Boltzmannstraße 3, 85748 Garching bei München');
            } else if (preg_match('/55\d{2}\.((EG)|\d{2})\.\d+/', $location)===1) {
                // Maschbau
                self::switchLocation($event, $location, $matches[1].' Boltzmannstraße 15, 85748 Garching bei München');
            } else if (preg_match('/8101\.((EG)|\d{2})\.\d+/', $location)===1) {
                // Hochbrück - Physics
                self::switchLocation($event, $location, $matches[1].' Parkring 11-13, 85748 Garching bei München');
            } else if (preg_match('/8102\.((EG)|\d{2})\.\d+/', $location)===1) {
                // Hochbrück - Informatik
                self::switchLocation($event, $location, $matches[1].' Parkring 35-39, 85748 Garching bei München');
            } else if (preg_match('/51\d{2}\.((EG)|\d{2})\.\d+/', $location)===1) {
                // Physik
                self::switchLocation($event, $location, $matches[1].' James-Franck-Straße 1, 85748 Garching bei München');
            } else if (preg_match('/05\d{2}\.((EG)|\d{2})\.\d+/', $location)===1) {
                // TUM Campus Innenstadt
                self::switchLocation($event, $location, $matches[1].' Arcisstraße 21, 80333 München');
            } else if (preg_match('/01\d{2}\.((EG)|\d{2})\.\d+/', $location)===1) {
=======
            if (preg_match('/56\d{2}\.((EG)|\d{2})\.\d+/', $location) === 1) {
                // Informatik
                self::switchLocation($event, $location, 'Boltzmannstraße 3, 85748 Garching bei München');
            } else if (preg_match('/55\d{2}\.((EG)|\d{2})\.\d+/', $location) === 1) {
                // Maschbau
                self::switchLocation($event, $location, 'Boltzmannstraße 15, 85748 Garching bei München');
            } else if (preg_match('/8101\.((EG)|\d{2})\.\d+/', $location) === 1) {
                // Hochbrück - Physics
                self::switchLocation($event, $location, 'Parkring 11-13, 85748 Garching bei München');
            } else if (preg_match('/8102\.((EG)|\d{2})\.\d+/', $location) === 1) {
                // Hochbrück - Informatik
                self::switchLocation($event, $location, 'Parkring 35-39, 85748 Garching bei München');
            } else if (preg_match('/51\d{2}\.((EG)|\d{2})\.\d+/', $location) === 1) {
                // Physik
                self::switchLocation($event, $location, 'James-Franck-Straße 1, 85748 Garching bei München');
            } else if (preg_match('/05\d{2}\.((EG)|\d{2})\.\d+/', $location) === 1) {
                // TUM Campus Innenstadt
                self::switchLocation($event, $location, 'Arcisstraße 21, 80333 München');
            } else if (preg_match('/01\d{2}\.((EG)|\d{2})\.\d+/', $location) === 1) {
>>>>>>> 690f752b
                // TUM Innenstadt Nordbau
                self::switchLocation($event, $location, $matches[1].' Theresienstraße 90, 80333 München');
            }
        }

        //Check status
        switch ($e->status) {
            default:
            case 'CONFIRMED':
                $event->setStatus(\Eluceo\iCal\Component\Event::STATUS_CONFIRMED);
                break;
            case 'CANCELLED':
                $event->setStatus(\Eluceo\iCal\Component\Event::STATUS_CANCELLED);
                break;
            case 'TENTATIVE':
                $event->setStatus(\Eluceo\iCal\Component\Event::STATUS_TENTATIVE);
                break;
        }

        //Add all fields
        $event->setUniqueId($e->uid)
            ->setDtStamp(new \DateTime($e->dtstamp))
            //->setUrl($e->)
            ->setSummary($summary)
            ->setDtStart(new \DateTime($e->dtstart))
            ->setDtEnd(new \DateTime($e->dtend));

        return $event;
    }


    /**
     * Update the location field
     *
     * @param $e array element to be edited
     * @param $newLoc string new location that should be set to the element
     */
    public static function switchLocation(\Eluceo\iCal\Component\Event &$e, $oldLocation, $newLoc) {
        $e->setDescription($oldLocation . "\n" . $e->getDescription());
        $e->setLocation($newLoc, $oldLocation);
    }

    /**
     * Remove duplicate entries: events that happen at the same time in multiple locations
     * @param $events
     */
    public static function noDupes(array &$events) {
        //Sort them
        usort($events, function (Event $a, Event $b) {
            if (strtotime($a->dtstart) > strtotime($b->dtstart)) {
                return 1;
            } else if ($a->dtstart > $b->dtstart) {
                return -1;
            }

            return 0;
        });

        //Find dupes
        $total = count($events);
        for ($i = 1; $i < $total; $i++) {
            //Check if start time, end time and title match then merge
            if ($events[$i - 1]->dtstart === $events[$i]->dtstart
                && $events[$i - 1]->dtend === $events[$i]->dtend
                && $events[$i - 1]->summary === $events[$i]->summary) {
                //Append the location to the next (same) element
                $events[$i]->location .= "\n" . $events[$i - 1]->location;

                //Mark this element for removal
                unset($events[$i - 1]);
            }
        }
    }
}<|MERGE_RESOLUTION|>--- conflicted
+++ resolved
@@ -68,7 +68,6 @@
 
         //Try to make sense out of the location
         if (!empty($location)) {
-<<<<<<< HEAD
             preg_match('/^(.*?,)/', $location, $matches);
             if (preg_match('/56\d{2}\.((EG)|\d{2})\.\d+/', $location)===1) {
                 // Informatik
@@ -89,27 +88,6 @@
                 // TUM Campus Innenstadt
                 self::switchLocation($event, $location, $matches[1].' Arcisstraße 21, 80333 München');
             } else if (preg_match('/01\d{2}\.((EG)|\d{2})\.\d+/', $location)===1) {
-=======
-            if (preg_match('/56\d{2}\.((EG)|\d{2})\.\d+/', $location) === 1) {
-                // Informatik
-                self::switchLocation($event, $location, 'Boltzmannstraße 3, 85748 Garching bei München');
-            } else if (preg_match('/55\d{2}\.((EG)|\d{2})\.\d+/', $location) === 1) {
-                // Maschbau
-                self::switchLocation($event, $location, 'Boltzmannstraße 15, 85748 Garching bei München');
-            } else if (preg_match('/8101\.((EG)|\d{2})\.\d+/', $location) === 1) {
-                // Hochbrück - Physics
-                self::switchLocation($event, $location, 'Parkring 11-13, 85748 Garching bei München');
-            } else if (preg_match('/8102\.((EG)|\d{2})\.\d+/', $location) === 1) {
-                // Hochbrück - Informatik
-                self::switchLocation($event, $location, 'Parkring 35-39, 85748 Garching bei München');
-            } else if (preg_match('/51\d{2}\.((EG)|\d{2})\.\d+/', $location) === 1) {
-                // Physik
-                self::switchLocation($event, $location, 'James-Franck-Straße 1, 85748 Garching bei München');
-            } else if (preg_match('/05\d{2}\.((EG)|\d{2})\.\d+/', $location) === 1) {
-                // TUM Campus Innenstadt
-                self::switchLocation($event, $location, 'Arcisstraße 21, 80333 München');
-            } else if (preg_match('/01\d{2}\.((EG)|\d{2})\.\d+/', $location) === 1) {
->>>>>>> 690f752b
                 // TUM Innenstadt Nordbau
                 self::switchLocation($event, $location, $matches[1].' Theresienstraße 90, 80333 München');
             }
